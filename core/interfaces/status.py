import os
import tempfile
import subprocess
import shlex
from shutil import rmtree

import sublime
from sublime_plugin import WindowCommand, TextCommand

from ...common import ui
from ..git_command import GitCommand
from ...common import util
from ..constants import MERGE_CONFLICT_PORCELAIN_STATUSES

<<<<<<< HEAD
STATUS_TITLE = "STATUS: {}"

STAGED_TEMPLATE = """
  STAGED:
{}
"""

UNSTAGED_TEMPLATE = """
  UNSTAGED:
{}
"""

UNTRACKED_TEMPLATE = """
  UNTRACKED:
{}
"""

MERGE_CONFLICTS_TEMPLATE = """
  MERGE CONFLICTS:
{}
"""

STASHES_TEMPLATE = """
  STASHES:
{}
"""

STATUS_HEADER_TEMPLATE = """
  BRANCH:  {branch_status}
  ROOT:    {repo_root}
  HEAD:    {current_head}
"""

NO_STATUS_MESSAGE = """
  Your working directory is clean.
"""

KEY_BINDINGS_MENU = """
  ###################                   ###############
  ## SELECTED FILE ##                   ## ALL FILES ##
  ###################                   ###############

  [o] open file                         [a] stage all unstaged files
  [s] stage file                        [A] stage all unstaged and untracked files
  [u] unstage file                      [U] unstage all staged files
  [d] discard changes to file           [D] discard all unstaged changes
  [h] open file on remote
  [M] launch external merge tool for conflict

  [l] diff file inline                  [f] diff all files
  [e] diff file                         [F] diff all cached files

  #############                         #############
  ## ACTIONS ##                         ## STASHES ##
  #############                         #############

  [c] commit                            [t][a] apply stash
  [C] commit, including unstaged        [t][p] pop stash
  [m] amend previous commit             [t][s] show stash
                                        [t][c] create stash
  [i] ignore file                       [t][u] create stash including untracked files
  [I] ignore pattern                    [t][d] discard stash

  ###########
  ## OTHER ##
  ###########

  [r] refresh status

-
"""

status_view_section_ranges = {}

=======
>>>>>>> b2496abe

class GsShowStatusCommand(WindowCommand, GitCommand):

    """
    Open a status view for the active git repository.
    """

    def run(self):
        StatusInterface(repo_path=self.repo_path)


class StatusInterface(ui.Interface, GitCommand):

    """
    Status dashboard.
    """

    interface_type = "status"
    read_only = True
    syntax_file = "Packages/GitSavvy/syntax/status.tmLanguage"
    word_wrap = False

    template = """\

      BRANCH:  {branch_status}
      ROOT:    {git_root}
      HEAD:    {head}

    {< staged_files}
    {< unstaged_files}
    {< untracked_files}
    {< merge_conflicts}
    {< no_status_message}
    {< stashes}
      ###################                   ###############
      ## SELECTED FILE ##                   ## ALL FILES ##
      ###################                   ###############

      [o] open file                         [a] stage all unstaged files
      [s] stage file                        [A] stage all unstaged and untracked files
      [u] unstage file                      [U] unstage all staged files
      [d] discard changes to file           [D] discard all unstaged changes
      [h] open file on remote
      [M] launch external merge tool for conflict

      [l] diff file inline                  [f] diff all files
                                            [F] diff all cached files

      #############                         #############
      ## ACTIONS ##                         ## STASHES ##
      #############                         #############

      [c] commit                            [t][a] apply stash
      [C] commit, including unstaged        [t][p] pop stash
      [m] amend previous commit             [t][s] show stash
                                            [t][c] create stash
      [i] ignore file                       [t][u] create stash including untracked files
      [I] ignore pattern                    [t][d] discard stash

      ###########
      ## OTHER ##
      ###########

      [r] refresh status

    -
    """

    template_staged = """
      STAGED:
    {}
    """

    template_unstaged = """
      UNSTAGED:
    {}
    """

    template_untracked = """
      UNTRACKED:
    {}
    """

    template_merge_conflicts = """
      MERGE CONFLICTS:
    {}
    """

    template_stashes = """
      STASHES:
    {}
    """

    def title(self):
        return "STATUS: {}".format(os.path.basename(self.repo_path))

    def pre_render(self):
        (self.staged_entries,
         self.unstaged_entries,
         self.untracked_entries,
         self.conflict_entries) = self.sort_status_entries(self.get_status())

    @staticmethod
    def sort_status_entries(file_status_list):
        """
        Take entries from `git status` and sort them into groups.
        """
        staged, unstaged, untracked, conflicts = [], [], [], []

        for f in file_status_list:
            if (f.index_status, f.working_status) in MERGE_CONFLICT_PORCELAIN_STATUSES:
                conflicts.append(f)
                continue
            if f.index_status == "?":
                untracked.append(f)
                continue
            elif f.working_status in ("M", "D"):
                unstaged.append(f)
            if f.index_status != " ":
                staged.append(f)

        return staged, unstaged, untracked, conflicts

    @ui.partial("branch_status")
    def render_branch_status(self):
        return self.get_branch_status(delim="\n           ")

    @ui.partial("git_root")
    def render_git_root(self):
        return self.short_repo_path

    @ui.partial("head")
    def render_head(self):
        return self.get_latest_commit_msg_for_head()

    @ui.partial("staged_files")
    def render_staged_files(self):
        if not self.staged_entries:
            return ""
        return self.template_staged.format("\n".join(
            "  {} {}".format("-" if f.index_status == "D" else " ", f.path)
            for f in self.staged_entries
            ))

    @ui.partial("unstaged_files")
    def render_unstaged_files(self):
        if not self.unstaged_entries:
            return ""
        return self.template_unstaged.format("\n".join(
            "  {} {}".format("-" if f.working_status == "D" else " ", f.path)
            for f in self.unstaged_entries
            ))

    @ui.partial("untracked_files")
    def render_untracked_files(self):
        if not self.untracked_entries:
            return ""
        return self.template_untracked.format(
            "\n".join("    " + f.path for f in self.untracked_entries))

    @ui.partial("merge_conflicts")
    def render_merge_conflicts(self):
        if not self.conflict_entries:
            return ""
        return self.template_merge_conflicts.format(
            "\n".join("    " + f.path for f in self.conflict_entries))

    @ui.partial("no_status_message")
    def render_no_status_message(self):
        return ("\n    Your working directory is clean.\n"
                if not (self.staged_entries or
                        self.unstaged_entries or
                        self.untracked_entries or
                        self.conflict_entries)
                else "")

    @ui.partial("stashes")
    def render_stashes(self):
        stash_list = self.get_stashes()
        if not stash_list:
            return ""

        return self.template_stashes.format("\n".join(
            "    ({}) {}".format(stash.id, stash.description) for stash in stash_list))


ui.register_listeners(StatusInterface)


class GsStatusOpenFileCommand(TextCommand, GitCommand):

    """
    For every file that is selected or under a cursor, open a that
    file in a new view.
    """

    def run(self, edit):
        lines = util.view.get_lines_from_regions(self.view, self.view.sel())
        file_paths = (line.strip() for line in lines if line[:4] == "    ")
        abs_paths = (os.path.join(self.repo_path, file_path) for file_path in file_paths)
        for path in abs_paths:
            self.view.window().open_file(path)


class GsStatusDiffInlineCommand(TextCommand, GitCommand):

    """
    For every file selected or under a cursor, open a new inline-diff view for
    that file.  If the file is staged, open the inline-diff in cached mode.
    """

    def run(self, edit):
        interface = ui.get_interface(self.view.id())

        non_cached_sections = (interface.get_view_regions("unstaged_files") +
                               interface.get_view_regions("merge_conflicts"))
        non_cached_lines = util.view.get_lines_from_regions(
            self.view,
            self.view.sel(),
            valid_ranges=non_cached_sections
        )
        non_cached_files = (
            os.path.join(self.repo_path, line.strip())
            for line in non_cached_lines
            if line[:4] == "    "
        )

        cached_sections = interface.get_view_regions("staged_files")
        cached_lines = util.view.get_lines_from_regions(
            self.view,
            self.view.sel(),
            valid_ranges=cached_sections
        )
        cached_files = (
            os.path.join(self.repo_path, line.strip())
            for line in cached_lines
            if line[:4] == "    "
        )

        sublime.set_timeout_async(
            lambda: self.load_inline_diff_windows(non_cached_files, cached_files), 0)

    def load_inline_diff_windows(self, non_cached_files, cached_files):
        for fpath in non_cached_files:
            syntax = util.file.get_syntax_for_file(fpath)
            settings = {
                "git_savvy.file_path": fpath,
                "git_savvy.repo_path": self.repo_path,
                "syntax": syntax
            }
            self.view.window().run_command("gs_inline_diff", {"settings": settings})

        for fpath in cached_files:
            syntax = util.file.get_syntax_for_file(fpath)
            settings = {
                "git_savvy.file_path": fpath,
                "git_savvy.repo_path": self.repo_path,
                "syntax": syntax
            }
            self.view.window().run_command("gs_inline_diff", {
                "settings": settings,
                "cached": True
            })

class GsStatusDiffCommand(TextCommand, GitCommand):

    """
    For every file selected or under a cursor, open a new diff view for
    that file.  If the file is staged, open the diff in cached mode.
    """

    def run(self, edit):
        # Unstaged, Untracked, and Conflicts
        non_cached_sections = status_view_section_ranges[self.view.id()][:3]
        non_cached_lines = util.view.get_lines_from_regions(
            self.view,
            self.view.sel(),
            valid_ranges=non_cached_sections
        )
        non_cached_files = (
            os.path.join(self.repo_path, line.strip())
            for line in non_cached_lines
            if line[:4] == "    "
        )

        # Staged
        cached_sections = status_view_section_ranges[self.view.id()][3:]
        cached_lines = util.view.get_lines_from_regions(
            self.view,
            self.view.sel(),
            valid_ranges=cached_sections
        )
        cached_files = (
            os.path.join(self.repo_path, line.strip())
            for line in cached_lines
            if line[:4] == "    "
        )

        sublime.set_timeout_async(
            lambda: self.load_diff_windows(non_cached_files, cached_files), 0)

    def load_diff_windows(self, non_cached_files, cached_files):
        for fpath in non_cached_files:
            self.view.window().run_command("gs_diff", {
                "file_path": fpath,
                "current_file": True
            })

        for fpath in cached_files:
            self.view.window().run_command("gs_diff", {
                "file_path": fpath,
                "in_cached_mode": True,
                "current_file": True
            })


class GsStatusStageFileCommand(TextCommand, GitCommand):

    """
    For every file that is selected or under a cursor, if that file is
    unstaged, stage it.
    """

    def run(self, edit):
        interface = ui.get_interface(self.view.id())
        valid_ranges = (interface.get_view_regions("unstaged_files") +
                        interface.get_view_regions("untracked_files") +
                        interface.get_view_regions("merge_conflicts"))

        lines = util.view.get_lines_from_regions(
            self.view,
            self.view.sel(),
            valid_ranges=valid_ranges
        )
        # Remove the leading spaces and hyphen-character for deleted files.
        file_paths = tuple(line[4:].strip() for line in lines if line)

        if file_paths:
            for fpath in file_paths:
                self.stage_file(fpath)
            sublime.status_message("Staged files successfully.")
            util.view.refresh_gitsavvy(self.view)


class GsStatusUnstageFileCommand(TextCommand, GitCommand):

    """
    For every file that is selected or under a cursor, if that file is
    staged, unstage it.
    """

    def run(self, edit):
        interface = ui.get_interface(self.view.id())
        valid_ranges = interface.get_view_regions("staged_files")
        lines = util.view.get_lines_from_regions(
            self.view,
            self.view.sel(),
            valid_ranges=valid_ranges
        )
        # Remove the leading spaces and hyphen-character for deleted files.
        file_paths = tuple(line[4:].strip() for line in lines if line)

        if file_paths:
            for fpath in file_paths:
                self.unstage_file(fpath)
            sublime.status_message("Unstaged files successfully.")
            util.view.refresh_gitsavvy(self.view)


class GsStatusDiscardChangesToFileCommand(TextCommand, GitCommand):

    """
    For every file that is selected or under a cursor, if that file is
    unstaged, reset the file to HEAD.  If it is untracked, delete it.
    """

    @util.actions.destructive(description="discard one or more files")
    def run(self, edit):
        interface = ui.get_interface(self.view.id())
        self.discard_untracked(interface)
        self.discard_unstaged(interface)
        util.view.refresh_gitsavvy(self.view)
        sublime.status_message("Successfully discarded changes.")

    def discard_untracked(self, interface):
        valid_ranges = interface.get_view_regions("untracked_files")
        lines = util.view.get_lines_from_regions(
            self.view,
            self.view.sel(),
            valid_ranges=valid_ranges
        )
        file_paths = tuple(line[4:].strip() for line in lines if line)

        if file_paths:
            for fpath in file_paths:
                self.discard_untracked_file(fpath)

    def discard_unstaged(self, interface):
        valid_ranges = (interface.get_view_regions("unstaged_files") +
                        interface.get_view_regions("merge_conflicts"))
        lines = util.view.get_lines_from_regions(
            self.view,
            self.view.sel(),
            valid_ranges=valid_ranges
        )
        file_paths = tuple(line[4:].strip() for line in lines if line)

        if file_paths:
            for fpath in file_paths:
                self.checkout_file(fpath)


class GsStatusOpenFileOnRemoteCommand(TextCommand, GitCommand):

    """
    For every file that is selected or under a cursor, open a new browser
    window to that file on GitHub.
    """

    def run(self, edit):
        interface = ui.get_interface(self.view.id())
        valid_ranges = (interface.get_view_regions("unstaged_files") +
                        interface.get_view_regions("untracked_files") +
                        interface.get_view_regions("merge_conflicts") +
                        interface.get_view_regions("staged_files"))

        lines = util.view.get_lines_from_regions(
            self.view,
            self.view.sel(),
            valid_ranges=valid_ranges
        )
        file_paths = tuple(line[4:].strip() for line in lines if line)

        if file_paths:
            file_paths = list(file_paths)
            for fpath in file_paths:
                self.view.run_command("gs_open_file_on_remote", {"fpath": fpath})


class GsStatusStageAllFilesCommand(TextCommand, GitCommand):

    """
    Stage all unstaged files.
    """

    def run(self, edit):
        self.add_all_tracked_files()
        util.view.refresh_gitsavvy(self.view)


class GsStatusStageAllFilesWithUntrackedCommand(TextCommand, GitCommand):

    """
    Stage all unstaged files, including new files.
    """

    def run(self, edit):
        self.add_all_files()
        util.view.refresh_gitsavvy(self.view)


class GsStatusUnstageAllFilesCommand(TextCommand, GitCommand):

    """
    Unstage all staged changes.
    """

    def run(self, edit):
        self.unstage_all_files()
        util.view.refresh_gitsavvy(self.view)


class GsStatusDiscardAllChangesCommand(TextCommand, GitCommand):

    """
    Reset all unstaged files to HEAD.
    """

    @util.actions.destructive(description="discard all unstaged changes")
    def run(self, edit):
        self.discard_all_unstaged()
        util.view.refresh_gitsavvy(self.view)


class GsStatusCommitCommand(TextCommand, GitCommand):

    """
    Open a commit window.
    """

    def run(self, edit):
        self.view.window().run_command("gs_commit", {"repo_path": self.repo_path})


class GsStatusCommitUnstagedCommand(TextCommand, GitCommand):

    """
    Open a commit window.  When the commit message is provided, stage all unstaged
    changes and then do the commit.
    """

    def run(self, edit):
        self.view.window().run_command(
            "gs_commit",
            {"repo_path": self.repo_path, "include_unstaged": True}
        )


class GsStatusAmendCommand(TextCommand, GitCommand):

    """
    Open a commit window to amend the previous commit.
    """

    def run(self, edit):
        self.view.window().run_command(
            "gs_commit",
            {"repo_path": self.repo_path, "amend": True}
        )


class GsStatusIgnoreFileCommand(TextCommand, GitCommand):

    """
    For each file that is selected or under a cursor, add an
    entry to the git root's `.gitignore` file.
    """

    def run(self, edit):
        interface = ui.get_interface(self.view.id())
        valid_ranges = (interface.get_view_regions("unstaged_files") +
                        interface.get_view_regions("untracked_files") +
                        interface.get_view_regions("merge_conflicts") +
                        interface.get_view_regions("staged_files"))
        lines = util.view.get_lines_from_regions(
            self.view,
            self.view.sel(),
            valid_ranges=valid_ranges
        )
        file_paths = tuple(line[4:].strip() for line in lines if line)

        if file_paths:
            for fpath in file_paths:
                self.add_ignore(os.path.join("/", fpath))
            sublime.status_message("Successfully ignored files.")
            util.view.refresh_gitsavvy(self.view)


class GsStatusIgnorePatternCommand(TextCommand, GitCommand):

    """
    For the first file that is selected or under a cursor (other
    selections/cursors will be ignored), prompt the user for
    a new pattern to `.gitignore`, prefilled with the filename.
    """

    def run(self, edit):
        interface = ui.get_interface(self.view.id())
        valid_ranges = (interface.get_view_regions("unstaged_files") +
                        interface.get_view_regions("untracked_files") +
                        interface.get_view_regions("merge_conflicts") +
                        interface.get_view_regions("staged_files"))
        lines = util.view.get_lines_from_regions(
            self.view,
            self.view.sel(),
            valid_ranges=valid_ranges
        )
        file_paths = tuple(line[4:].strip() for line in lines if line)

        if file_paths:
            self.view.window().run_command("gs_ignore_pattern", {"pre_filled": file_paths[0]})


class GsStatusApplyStashCommand(TextCommand, GitCommand):

    """
    Apply the selected stash.  The user can only apply one stash at a time.
    """

    def run(self, edit):
        interface = ui.get_interface(self.view.id())
        lines = util.view.get_lines_from_regions(
            self.view,
            self.view.sel(),
            valid_ranges=interface.get_view_regions("stashes")
        )
        ids = tuple(line[line.find("(")+1:line.find(")")] for line in lines if line)

        if len(ids) > 1:
            sublime.status_message("You can only apply one stash at a time.")
            return

        self.apply_stash(ids[0])
        util.view.refresh_gitsavvy(self.view)


class GsStatusPopStashCommand(TextCommand, GitCommand):

    """
    Pop the selected stash.  The user can only pop one stash at a time.
    """

    def run(self, edit):
        interface = ui.get_interface(self.view.id())
        lines = util.view.get_lines_from_regions(
            self.view,
            self.view.sel(),
            valid_ranges=interface.get_view_regions("stashes")
        )
        ids = tuple(line[line.find("(")+1:line.find(")")] for line in lines if line)

        if len(ids) > 1:
            sublime.status_message("You can only pop one stash at a time.")
            return

        self.pop_stash(ids[0])
        util.view.refresh_gitsavvy(self.view)


class GsStatusShowStashCommand(TextCommand, GitCommand):

    """
    For each selected stash, open a new window to display the diff
    for that stash.
    """

    def run(self, edit):
        interface = ui.get_interface(self.view.id())
        lines = util.view.get_lines_from_regions(
            self.view,
            self.view.sel(),
            valid_ranges=interface.get_view_regions("stashes")
        )
        ids = tuple(line[line.find("(")+1:line.find(")")] for line in lines if line)

        for stash_id in ids:
            stash_name = "stash@{{{}}}".format(stash_id)
            stash_text = self.git("stash", "show", "-p", stash_name)
            stash_view = self.get_stash_view(stash_name)
            stash_view.set_read_only(False)
            stash_view.replace(edit, sublime.Region(0, 0), stash_text)
            stash_view.set_read_only(True)
            stash_view.sel().add(sublime.Region(0, 0))

    def get_stash_view(self, title):
        window = self.window if hasattr(self, "window") else self.view.window()
        repo_path = self.repo_path
        stash_view = util.view.get_read_only_view(self, "stash_" + title)
        stash_view.set_name(title)
        stash_view.set_syntax_file("Packages/Diff/Diff.tmLanguage")
        stash_view.settings().set("git_savvy.repo_path", repo_path)
        window.focus_view(stash_view)
        stash_view.sel().clear()

        return stash_view


class GsStatusCreateStashCommand(TextCommand, GitCommand):

    """
    Create a new stash from the user's unstaged changes.
    """

    def run(self, edit):
        self.view.window().show_input_panel("Description:", "", self.on_done, None, None)

    def on_done(self, description):
        self.create_stash(description)
        util.view.refresh_gitsavvy(self.view)


class GsStatusCreateStashWithUntrackedCommand(TextCommand, GitCommand):

    """
    Create a new stash from the user's unstaged changes, including
    new files.
    """

    def run(self, edit):
        self.view.window().show_input_panel("Description:", "", self.on_done, None, None)

    def on_done(self, description):
        self.create_stash(description, include_untracked=True)
        util.view.refresh_gitsavvy(self.view)


class GsStatusDiscardStashCommand(TextCommand, GitCommand):

    """
    Drop the selected stash.  The user can only discard one stash
    at a time.
    """

    def run(self, edit):
        interface = ui.get_interface(self.view.id())
        lines = util.view.get_lines_from_regions(
            self.view,
            self.view.sel(),
            valid_ranges=interface.get_view_regions("stashes")
        )
        ids = tuple(line[line.find("(")+1:line.find(")")] for line in lines if line)

        if len(ids) > 1:
            sublime.status_message("You can only drop one stash at a time.")
            return

        self.drop_stash(ids[0])
        util.view.refresh_gitsavvy(self.view)


class GsStatusLaunchMergeToolCommand(TextCommand, GitCommand):

    """
    Launch external merge tool for selected file.
    """

    def run(self, edit):
        interface = ui.get_interface(self.view.id())
        valid_ranges = (interface.get_view_regions("unstaged_files") +
                        interface.get_view_regions("untracked_files") +
                        interface.get_view_regions("merge_conflicts") +
                        interface.get_view_regions("staged_files"))
        lines = util.view.get_lines_from_regions(
            self.view,
            self.view.sel(),
            valid_ranges=valid_ranges
        )
        file_paths = tuple(line[4:].strip() for line in lines if line)

        if len(file_paths) > 1:
            sublime.error_message("You can only launch merge tool for a single file at a time.")
            return

        sublime.set_timeout_async(lambda: self.launch_tool_for_file(file_paths[0]), 0)

    def launch_tool_for_file(self, fpath):
        """
        Given the relative path to a tracked file with a merge conflict,
        launch the configured merge tool against the four versions of that
        file (our version, their version, common ancestor, merged version).
        """
        merge_cmd_tmpl = self.get_merge_cmd_tmpl()
        base_content, ours_content, theirs_content = self.get_versioned_content(fpath)

        temp_dir = tempfile.mkdtemp()
        base_path = os.path.join(temp_dir, "base")
        ours_path = os.path.join(temp_dir, "ours")
        theirs_path = os.path.join(temp_dir, "theirs")
        merge_path = os.path.join(self.repo_path, fpath)

        merge_cmd = merge_cmd_tmpl.replace("$REMOTE", theirs_path)
        merge_cmd = merge_cmd.replace("$BASE", base_path)
        merge_cmd = merge_cmd.replace("$LOCAL", ours_path)
        merge_cmd = merge_cmd.replace("$MERGED", merge_path)
        merge_cmd_args = shlex.split(merge_cmd)

        try:
            with open(base_path, "w") as base:
                base.write(base_content)
            with open(ours_path, "w") as ours:
                ours.write(ours_content)
            with open(theirs_path, "w") as theirs:
                theirs.write(theirs_content)

            startupinfo = None
            if os.name == "nt":
                startupinfo = subprocess.STARTUPINFO()
                startupinfo.dwFlags |= subprocess.STARTF_USESHOWWINDOW

            p = subprocess.Popen(
                merge_cmd_args,
                cwd=self.repo_path,
                env=os.environ,
                startupinfo=startupinfo
                )
            p.wait()

        except Exception as e:
            rmtree(temp_dir)
            raise e

    def get_merge_cmd_tmpl(self):
        """
        Query Git for the command to invoke the external merge tool.
        """
        tool = self.git("config", "merge.tool").strip()
        if not tool:
            sublime.error_message("You have not configured a merge tool for Git.")
            return
        return self.git("config", "mergetool.{}.cmd".format(tool))

    def get_versioned_content(self, fpath):
        """
        Given the path to a tracked file with a merge conflict, return
        the contents of the base version (common ancestor), the local version
        (ours), and the remote version (theirs).
        """
        entries = self.git("ls-files", "-u", "-s", "-z", "--", fpath).split("\x00")
        entries = tuple(entry for entry in entries if entry)

        if not len(entries) == 3:
            sublime.error_message("Unable to merge selected file.")
            return

        # 100644 ffba696331701a1007320c5df88c50f4b0cf0ab9 1   example.js
        # 100644 913b897df13331fec0c959be5a994be48c7dc395 2   example.js
        # 100644 0c11353d13f667542c5b4eeddb7af620ff0055a0 3   example.js
        #        ^^^^^^^^^^^^^^^^^^^^^^^^^^^^^^^^^^^^^^^^
        base_hash, ours_hash, theirs_hash = (entry.split(" ")[1] for entry in entries)

        base_content = self.git("show", base_hash)
        ours_content = self.git("show", ours_hash)
        theirs_content = self.git("show", theirs_hash)

        return base_content, ours_content, theirs_content<|MERGE_RESOLUTION|>--- conflicted
+++ resolved
@@ -3,6 +3,7 @@
 import subprocess
 import shlex
 from shutil import rmtree
+from functools import partial
 
 import sublime
 from sublime_plugin import WindowCommand, TextCommand
@@ -12,83 +13,6 @@
 from ...common import util
 from ..constants import MERGE_CONFLICT_PORCELAIN_STATUSES
 
-<<<<<<< HEAD
-STATUS_TITLE = "STATUS: {}"
-
-STAGED_TEMPLATE = """
-  STAGED:
-{}
-"""
-
-UNSTAGED_TEMPLATE = """
-  UNSTAGED:
-{}
-"""
-
-UNTRACKED_TEMPLATE = """
-  UNTRACKED:
-{}
-"""
-
-MERGE_CONFLICTS_TEMPLATE = """
-  MERGE CONFLICTS:
-{}
-"""
-
-STASHES_TEMPLATE = """
-  STASHES:
-{}
-"""
-
-STATUS_HEADER_TEMPLATE = """
-  BRANCH:  {branch_status}
-  ROOT:    {repo_root}
-  HEAD:    {current_head}
-"""
-
-NO_STATUS_MESSAGE = """
-  Your working directory is clean.
-"""
-
-KEY_BINDINGS_MENU = """
-  ###################                   ###############
-  ## SELECTED FILE ##                   ## ALL FILES ##
-  ###################                   ###############
-
-  [o] open file                         [a] stage all unstaged files
-  [s] stage file                        [A] stage all unstaged and untracked files
-  [u] unstage file                      [U] unstage all staged files
-  [d] discard changes to file           [D] discard all unstaged changes
-  [h] open file on remote
-  [M] launch external merge tool for conflict
-
-  [l] diff file inline                  [f] diff all files
-  [e] diff file                         [F] diff all cached files
-
-  #############                         #############
-  ## ACTIONS ##                         ## STASHES ##
-  #############                         #############
-
-  [c] commit                            [t][a] apply stash
-  [C] commit, including unstaged        [t][p] pop stash
-  [m] amend previous commit             [t][s] show stash
-                                        [t][c] create stash
-  [i] ignore file                       [t][u] create stash including untracked files
-  [I] ignore pattern                    [t][d] discard stash
-
-  ###########
-  ## OTHER ##
-  ###########
-
-  [r] refresh status
-
--
-"""
-
-status_view_section_ranges = {}
-
-=======
->>>>>>> b2496abe
 
 class GsShowStatusCommand(WindowCommand, GitCommand):
 
@@ -135,7 +59,7 @@
       [M] launch external merge tool for conflict
 
       [l] diff file inline                  [f] diff all files
-                                            [F] diff all cached files
+      [e] diff file                         [F] diff all cached files
 
       #############                         #############
       ## ACTIONS ##                         ## STASHES ##
@@ -313,8 +237,7 @@
         non_cached_files = (
             os.path.join(self.repo_path, line.strip())
             for line in non_cached_lines
-            if line[:4] == "    "
-        )
+            if line[:4] == "    ")
 
         cached_sections = interface.get_view_regions("staged_files")
         cached_lines = util.view.get_lines_from_regions(
@@ -325,11 +248,10 @@
         cached_files = (
             os.path.join(self.repo_path, line.strip())
             for line in cached_lines
-            if line[:4] == "    "
-        )
+            if line[:4] == "    ")
 
         sublime.set_timeout_async(
-            lambda: self.load_inline_diff_windows(non_cached_files, cached_files), 0)
+            partial(self.load_inline_diff_windows, non_cached_files, cached_files), 0)
 
     def load_inline_diff_windows(self, non_cached_files, cached_files):
         for fpath in non_cached_files:
@@ -353,6 +275,7 @@
                 "cached": True
             })
 
+
 class GsStatusDiffCommand(TextCommand, GitCommand):
 
     """
@@ -361,8 +284,11 @@
     """
 
     def run(self, edit):
-        # Unstaged, Untracked, and Conflicts
-        non_cached_sections = status_view_section_ranges[self.view.id()][:3]
+        interface = ui.get_interface(self.view.id())
+
+        non_cached_sections = (interface.get_view_regions("unstaged_files") +
+                               interface.get_view_regions("untracked_files") +
+                               interface.get_view_regions("merge_conflicts"))
         non_cached_lines = util.view.get_lines_from_regions(
             self.view,
             self.view.sel(),
@@ -374,8 +300,7 @@
             if line[:4] == "    "
         )
 
-        # Staged
-        cached_sections = status_view_section_ranges[self.view.id()][3:]
+        cached_sections = interface.get_view_regions("staged_files")
         cached_lines = util.view.get_lines_from_regions(
             self.view,
             self.view.sel(),
